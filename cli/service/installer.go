--- conflicted
+++ resolved
@@ -2,7 +2,6 @@
 
 import (
 	"bytes"
-	"drasi.io/cli/service/output"
 	"embed"
 	"errors"
 	"fmt"
@@ -11,6 +10,8 @@
 	"path/filepath"
 	"strings"
 	"time"
+
+	"drasi.io/cli/service/output"
 
 	drasiapi "drasi.io/cli/api"
 	"golang.org/x/net/context"
@@ -148,22 +149,17 @@
 	}
 	subOutput := output.GetChildren("Infrastructure")
 
-	if err = t.waitForStatefulset("app=rg-redis", subOutput); err != nil {
-		return err
-	}
-
-	if err = t.waitForStatefulset("app=rg-mongo", subOutput); err != nil {
-		return err
-	}
-
-<<<<<<< HEAD
-	t.waitForStatefulset("app=drasi-redis", statusUpdates)
-	t.waitForStatefulset("app=drasi-mongo", statusUpdates)
-=======
+	if err = t.waitForStatefulset("app=drasi-redis", subOutput); err != nil {
+		return err
+	}
+
+	if err = t.waitForStatefulset("app=drasi-mongo", subOutput); err != nil {
+		return err
+	}
+
 	output.SucceedTask("Infrastructure", "Infrastructure deployed")
 
 	return nil
->>>>>>> c423df46
 }
 
 func (t *Installer) installControlPlane(localMode bool, acr string, version string, output output.TaskOutput) error {
