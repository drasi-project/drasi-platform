
# Get the currently used golang install path (in GOPATH/bin, unless GOBIN is set)
ifeq (,$(shell go env GOBIN))
	GOBIN=$(shell go env GOPATH)/bin
else
	GOBIN=$(shell go env GOBIN)
endif

VERSION ?= latest

# Setting SHELL to bash allows bash commands to be executed by recipes.
# Options are set to exit when a recipe line exits non-zero or a piped command fails.
SHELL = /usr/bin/env bash -o pipefail
.SHELLFLAGS = -ec

DRASI_LOCATION ?= /usr/local/bin/drasi

.PHONY: all
all: fmt vet
	GOOS=windows GOARCH=amd64 go build -o bin/windows-x64/drasi.exe main.go
	GOOS=linux GOARCH=amd64 go build -o bin/linux-x64/drasi main.go
	GOOS=linux GOARCH=arm64 go build -o bin/linux-arm64/drasi main.go
	GOOS=darwin GOARCH=amd64 go build -o bin/darwin-x64/drasi main.go
	GOOS=darwin GOARCH=arm64 go build -o bin/darwin-arm64/drasi main.go
	
.PHONY: fmt
fmt:
	go fmt ./...

.PHONY: vet
vet:
	go vet ./...

.PHONY: build
build: fmt vet
	go build -ldflags "-X drasi.io/cli/config.Version=$(VERSION)" -o bin/drasi main.go

<<<<<<< HEAD
.PHONY: install
install: build ## Installs a local build for development
	@echo "Installing Drasi"
	cp ./bin/drasi $(DRASI_LOCATION)
=======
.PHONY: all
all: fmt vet
	GOOS=windows GOARCH=amd64 go build -ldflags "-X drasi.io/cli/config.version=$(VERSION)" -o bin/windows-x64/drasi.exe main.go
	GOOS=linux GOARCH=amd64 go build -ldflags "-X drasi.io/cli/config.version=$(VERSION)" -o bin/linux-x64/drasi main.go
	GOOS=linux GOARCH=arm64 go build -ldflags "-X drasi.io/cli/config.version=$(VERSION)" -o bin/linux-arm64/drasi main.go
	GOOS=darwin GOARCH=amd64 go build -ldflags "-X drasi.io/cli/config.version=$(VERSION)" -o bin/darwin-x64/drasi main.go
	GOOS=darwin GOARCH=arm64 go build -ldflags "-X drasi.io/cli/config.version=$(VERSION)" -o bin/darwin-arm64/drasi main.go
	
>>>>>>> eb805f91
<|MERGE_RESOLUTION|>--- conflicted
+++ resolved
@@ -1,52 +1,42 @@
-
-# Get the currently used golang install path (in GOPATH/bin, unless GOBIN is set)
-ifeq (,$(shell go env GOBIN))
-	GOBIN=$(shell go env GOPATH)/bin
-else
-	GOBIN=$(shell go env GOBIN)
-endif
-
-VERSION ?= latest
-
-# Setting SHELL to bash allows bash commands to be executed by recipes.
-# Options are set to exit when a recipe line exits non-zero or a piped command fails.
-SHELL = /usr/bin/env bash -o pipefail
-.SHELLFLAGS = -ec
-
-DRASI_LOCATION ?= /usr/local/bin/drasi
-
-.PHONY: all
-all: fmt vet
-	GOOS=windows GOARCH=amd64 go build -o bin/windows-x64/drasi.exe main.go
-	GOOS=linux GOARCH=amd64 go build -o bin/linux-x64/drasi main.go
-	GOOS=linux GOARCH=arm64 go build -o bin/linux-arm64/drasi main.go
-	GOOS=darwin GOARCH=amd64 go build -o bin/darwin-x64/drasi main.go
-	GOOS=darwin GOARCH=arm64 go build -o bin/darwin-arm64/drasi main.go
-	
-.PHONY: fmt
-fmt:
-	go fmt ./...
-
-.PHONY: vet
-vet:
-	go vet ./...
-
-.PHONY: build
-build: fmt vet
-	go build -ldflags "-X drasi.io/cli/config.Version=$(VERSION)" -o bin/drasi main.go
-
-<<<<<<< HEAD
-.PHONY: install
-install: build ## Installs a local build for development
-	@echo "Installing Drasi"
-	cp ./bin/drasi $(DRASI_LOCATION)
-=======
-.PHONY: all
-all: fmt vet
-	GOOS=windows GOARCH=amd64 go build -ldflags "-X drasi.io/cli/config.version=$(VERSION)" -o bin/windows-x64/drasi.exe main.go
-	GOOS=linux GOARCH=amd64 go build -ldflags "-X drasi.io/cli/config.version=$(VERSION)" -o bin/linux-x64/drasi main.go
-	GOOS=linux GOARCH=arm64 go build -ldflags "-X drasi.io/cli/config.version=$(VERSION)" -o bin/linux-arm64/drasi main.go
-	GOOS=darwin GOARCH=amd64 go build -ldflags "-X drasi.io/cli/config.version=$(VERSION)" -o bin/darwin-x64/drasi main.go
-	GOOS=darwin GOARCH=arm64 go build -ldflags "-X drasi.io/cli/config.version=$(VERSION)" -o bin/darwin-arm64/drasi main.go
-	
->>>>>>> eb805f91
+
+# Get the currently used golang install path (in GOPATH/bin, unless GOBIN is set)
+ifeq (,$(shell go env GOBIN))
+	GOBIN=$(shell go env GOPATH)/bin
+else
+	GOBIN=$(shell go env GOBIN)
+endif
+
+VERSION ?= latest
+
+# Setting SHELL to bash allows bash commands to be executed by recipes.
+# Options are set to exit when a recipe line exits non-zero or a piped command fails.
+SHELL = /usr/bin/env bash -o pipefail
+.SHELLFLAGS = -ec
+
+DRASI_LOCATION ?= /usr/local/bin/drasi
+
+.PHONY: all
+all: fmt vet
+	GOOS=windows GOARCH=amd64 go build -ldflags "-X drasi.io/cli/config.version=$(VERSION)" -o bin/windows-x64/drasi.exe main.go
+	GOOS=linux GOARCH=amd64 go build -ldflags "-X drasi.io/cli/config.version=$(VERSION)" -o bin/linux-x64/drasi main.go
+	GOOS=linux GOARCH=arm64 go build -ldflags "-X drasi.io/cli/config.version=$(VERSION)" -o bin/linux-arm64/drasi main.go
+	GOOS=darwin GOARCH=amd64 go build -ldflags "-X drasi.io/cli/config.version=$(VERSION)" -o bin/darwin-x64/drasi main.go
+	GOOS=darwin GOARCH=arm64 go build -ldflags "-X drasi.io/cli/config.version=$(VERSION)" -o bin/darwin-arm64/drasi main.go
+	
+.PHONY: fmt
+fmt:
+	go fmt ./...
+
+.PHONY: vet
+vet:
+	go vet ./...
+
+.PHONY: build
+build: fmt vet
+	go build -ldflags "-X drasi.io/cli/config.Version=$(VERSION)" -o bin/drasi main.go
+
+.PHONY: install
+install: build ## Installs a local build for development
+	@echo "Installing Drasi"
+	cp ./bin/drasi $(DRASI_LOCATION)
+