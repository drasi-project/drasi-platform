use super::{ResourceProviderDomainService, ResourceProviderDomainServiceImpl, SchemaValidator};
use crate::{
    domain::models::{DomainError, ReactionProviderSpec},
    persistence::ReactionProviderRepository,
};
use dapr::client::TonicClient;

use async_trait::async_trait;
use serde_json::Value;
pub type ReactionProviderDomainService = dyn ResourceProviderDomainService<ReactionProviderSpec>;
pub type ReactionProviderDomainServiceImpl =
    ResourceProviderDomainServiceImpl<ReactionProviderSpec>;

impl ReactionProviderDomainServiceImpl {
    pub fn new(
        dapr_client: dapr::Client<TonicClient>,
        repo: Box<ReactionProviderRepository>,
    ) -> Self {
        ReactionProviderDomainServiceImpl {
            dapr_client,
            repo,
            validators: vec![Box::new(ReactionProviderValidator {})],
            _tprovider_spec: std::marker::PhantomData,
        }
    }
}

struct ReactionProviderValidator {}

#[async_trait]
impl SchemaValidator for ReactionProviderValidator {
    async fn validate_schema(&self, schema: &Value) -> Result<(), DomainError> {
        let provider_schema_json = r#"{
            "type": "object",
            "properties": {
                "config_schema": {
                    "type": "object",
                    "properties": {
                        "properties": {
                          "type": "object",
                          "patternProperties": {
                            ".*": {
                              "type": "object",
                              "properties": {
                                "type": {
                                  "type": "string"
                                },
                                "default": {
                                  "type": ["string", "object", "array", "number", "boolean"]
                                }
                              },
                              "required": ["type"],
                              "additionalProperties": false
                            }
                          }
                        },
                        "type": {
                            "type": "string"
                        },
                        "required": {
                            "type": "array",
                            "items": {
                                "type": "string"
                            }
                        }
                    },
                    "required": ["properties", "type"]
                },
                "services": {
                    "type": "object",
                    "patternProperties": {
                      ".*": {
                        "type": "object",
                        "properties": {
                          "image": {
                            "type": "string"
                          },
                          "dapr": {
                            "type": "object",
                            "properties": {
                              "app-port": {
                                "type": "string"
                              },
                              "app-protocol": {
                                "type": "string"
                              }
                            }
                          },
                          "endpoints": {
                            "type": "object",
                            "patternProperties": {
                              ".*": {
                                "type": "object",
                                "properties": {
                                  "setting": {
                                    "oneOf": [
                                      {
                                        "type": "string",
                                        "enum": ["internal"]
                                      },
                                      {
                                        "type": "string",
                                        "enum": ["external"]
                                      }
                                    ]
                                  },
                                  "target": {
                                    "type": "string",
                                    "pattern": "^\\$.*$"
                                  }
                                },
                                "required": ["setting", "target"]
                              }
                            }
                          },
                          "config_schema": {
                            "type": "object",
                            "properties": {
                              "properties": {
                                "type": "object",
                                "patternProperties": {
                                  ".*": {
                                    "type": "object",
                                    "properties": {
                                      "type": {
                                        "type": "string"
                                      },
                                      "default": {
                                        "type": ["string", "object", "array", "number", "boolean"]
                                      }
                                    },
                                    "required": ["type"],
                                    "additionalProperties": false
                                  }
                                }
                              },
                              "type": {
                                  "type": "string"
                              },
                              "required": {
                                  "type": "array",
                                  "items": {
                                      "type": "string"
                                  }
                              }
                            },
                            "required": ["properties", "type"]
                          }
                        },
                        "required": ["image"]
                      }
                    },
                    "additionalProperties": true,
                    "minProperties": 1
                }
            },
            "required": ["services"]
        }"#;

        let spec: Value = match serde_json::from_str(provider_schema_json) {
            Ok(spec) => spec,
            Err(e) => {
                return Err(DomainError::Invalid {
                    message: format!("Invalid Reaction Provider definition: {},", e),
                });
            }
        };
        let compiled_schema = match jsonschema::JSONSchema::compile(&spec) {
            Ok(schema) => schema,
            Err(e) => {
                return Err(DomainError::Invalid {
                    message: format!("Invalid Reaction Provider definition: {},", e),
                });
            }
        };

<<<<<<< HEAD
        let result = compiled_schema.validate(schema);
        if let Err(mut errors) = result {
            if let Some(error) = errors.next() {
                log::info!("Validation error: {}", error);
                log::info!("Instance path: {}", error.instance_path);
=======
        let result = compiled_schema.validate(&schema);
        if let Err(errors) = result {
            for error in errors {
>>>>>>> 82a506ae
                return Err(DomainError::Invalid {
                    message: format!(
                        "Invalid Reaction Provider definition: {}, instance path: {}",
                        error, error.instance_path
                    ),
                });
            }
        }
        Ok(())
    }
}<|MERGE_RESOLUTION|>--- conflicted
+++ resolved
@@ -174,18 +174,12 @@
             }
         };
 
-<<<<<<< HEAD
         let result = compiled_schema.validate(schema);
         if let Err(mut errors) = result {
             if let Some(error) = errors.next() {
                 log::info!("Validation error: {}", error);
                 log::info!("Instance path: {}", error.instance_path);
-=======
-        let result = compiled_schema.validate(&schema);
-        if let Err(errors) = result {
-            for error in errors {
->>>>>>> 82a506ae
-                return Err(DomainError::Invalid {
+                return Err(DomainError::InvalidSpec {
                     message: format!(
                         "Invalid Reaction Provider definition: {}, instance path: {}",
                         error, error.instance_path
