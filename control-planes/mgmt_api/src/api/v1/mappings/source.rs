--- conflicted
+++ resolved
@@ -2,17 +2,15 @@
 
 use super::{SourceSpecDto, SourceStatusDto};
 
-<<<<<<< HEAD
 impl From<SourceStatusDto> for SourceStatus {
     fn from(status: SourceStatusDto) -> Self {
         SourceStatus {
             available: status.available,
+            messages: status.messages,
         }
     }
 }
 
-=======
->>>>>>> 83891283
 impl From<SourceStatus> for SourceStatusDto {
     fn from(status: SourceStatus) -> Self {
         SourceStatusDto {
