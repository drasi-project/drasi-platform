# Copyright 2024 The Drasi Authors.
#
# Licensed under the Apache License, Version 2.0 (the "License");
# you may not use this file except in compliance with the License.
# You may obtain a copy of the License at
#
#     http://www.apache.org/licenses/LICENSE-2.0
#
# Unless required by applicable law or agreed to in writing, software
# distributed under the License is distributed on an "AS IS" BASIS,
# WITHOUT WARRANTIES OR CONDITIONS OF ANY KIND, either express or implied.
# See the License for the specific language governing permissions and
# limitations under the License.

<<<<<<< HEAD
FROM rust@sha256:fd45a543ed41160eae2ce9e749e5b3c972625b0778104e8962e9bfb113535301 as builder
# rust:1.74
RUN apt-get update && apt-get install -y protobuf-compiler libcurl4 && apt-get clean
=======
FROM rust:1.84-bullseye as builder
RUN apt-get update && apt-get install -y protobuf-compiler cmake libc6-dev libssl-dev libclang-dev
>>>>>>> d343738f

WORKDIR /usr/src
COPY ./infrastructure ./infrastructure

RUN cargo new source/shared/change-dispatcher
WORKDIR /usr/src/source/shared/change-dispatcher
COPY ./sources/shared/change-dispatcher/Cargo.toml . 
RUN cargo fetch
COPY ./sources/shared/change-dispatcher .
RUN cargo install --force --path .

    
FROM gcr.io/distroless/cc-debian11
ENV RUST_BACKTRACE=1
COPY --from=builder /usr/local/cargo/bin/change-dispatcher /usr/local/bin/change-dispatcher
# RUN apt-get update && apt install -y openssl
CMD ["change-dispatcher"]<|MERGE_RESOLUTION|>--- conflicted
+++ resolved
@@ -1,39 +1,35 @@
-# Copyright 2024 The Drasi Authors.
-#
-# Licensed under the Apache License, Version 2.0 (the "License");
-# you may not use this file except in compliance with the License.
-# You may obtain a copy of the License at
-#
-#     http://www.apache.org/licenses/LICENSE-2.0
-#
-# Unless required by applicable law or agreed to in writing, software
-# distributed under the License is distributed on an "AS IS" BASIS,
-# WITHOUT WARRANTIES OR CONDITIONS OF ANY KIND, either express or implied.
-# See the License for the specific language governing permissions and
-# limitations under the License.
-
-<<<<<<< HEAD
-FROM rust@sha256:fd45a543ed41160eae2ce9e749e5b3c972625b0778104e8962e9bfb113535301 as builder
-# rust:1.74
-RUN apt-get update && apt-get install -y protobuf-compiler libcurl4 && apt-get clean
-=======
-FROM rust:1.84-bullseye as builder
-RUN apt-get update && apt-get install -y protobuf-compiler cmake libc6-dev libssl-dev libclang-dev
->>>>>>> d343738f
-
-WORKDIR /usr/src
-COPY ./infrastructure ./infrastructure
-
-RUN cargo new source/shared/change-dispatcher
-WORKDIR /usr/src/source/shared/change-dispatcher
-COPY ./sources/shared/change-dispatcher/Cargo.toml . 
-RUN cargo fetch
-COPY ./sources/shared/change-dispatcher .
-RUN cargo install --force --path .
-
-    
-FROM gcr.io/distroless/cc-debian11
-ENV RUST_BACKTRACE=1
-COPY --from=builder /usr/local/cargo/bin/change-dispatcher /usr/local/bin/change-dispatcher
-# RUN apt-get update && apt install -y openssl
+# Copyright 2024 The Drasi Authors.
+#
+# Licensed under the Apache License, Version 2.0 (the "License");
+# you may not use this file except in compliance with the License.
+# You may obtain a copy of the License at
+#
+#     http://www.apache.org/licenses/LICENSE-2.0
+#
+# Unless required by applicable law or agreed to in writing, software
+# distributed under the License is distributed on an "AS IS" BASIS,
+# WITHOUT WARRANTIES OR CONDITIONS OF ANY KIND, either express or implied.
+# See the License for the specific language governing permissions and
+# limitations under the License.
+
+
+FROM rust:1.84-bullseye as builder
+RUN apt-get update && apt-get install -y protobuf-compiler cmake libc6-dev libssl-dev libclang-dev
+
+
+WORKDIR /usr/src
+COPY ./infrastructure ./infrastructure
+
+RUN cargo new source/shared/change-dispatcher
+WORKDIR /usr/src/source/shared/change-dispatcher
+COPY ./sources/shared/change-dispatcher/Cargo.toml . 
+RUN cargo fetch
+COPY ./sources/shared/change-dispatcher .
+RUN cargo install --force --path .
+
+    
+FROM gcr.io/distroless/cc-debian11
+ENV RUST_BACKTRACE=1
+COPY --from=builder /usr/local/cargo/bin/change-dispatcher /usr/local/bin/change-dispatcher
+# RUN apt-get update && apt install -y openssl
 CMD ["change-dispatcher"]