--- conflicted
+++ resolved
@@ -1,5 +1,5 @@
-<<<<<<< HEAD
-FROM rust:1.74 as builder
+FROM rust@sha256:fd45a543ed41160eae2ce9e749e5b3c972625b0778104e8962e9bfb113535301 as builder
+# rust:1.74
 
 RUN apt-get update && apt-get install -y protobuf-compiler libcurl4 && apt-get clean
 
@@ -14,24 +14,8 @@
 RUN cargo install --force --path .
 
     
-FROM  gcr.io/distroless/cc
+FROM  gcr.io/distroless/cc@sha256:b6e1e913f633495eeb80a41e03de1a41aa863e9b19902309b180ffdc4b99db2c
 ENV RUST_BACKTRACE=1
 COPY --from=builder /usr/local/cargo/bin/query-api /usr/local/bin/query-api
 # RUN apt-get update && apt install -y openssl
-CMD ["query-api"]
-=======
-FROM node@sha256:6239c8a63890ed145ae719574112bc2e37e839a56323bef8d292a579102cdfc2
-#node:18-alpine3.16
-
-WORKDIR /usr/src/app
-
-COPY package*.json ./
-
-RUN npm install
-
-RUN npm audit fix
-
-COPY . .
-
-CMD ["node", "queryApi.js"]
->>>>>>> 96add1f5
+CMD ["query-api"]