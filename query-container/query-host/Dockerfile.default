# Copyright 2024 The Drasi Authors.
#
# Licensed under the Apache License, Version 2.0 (the "License");
# you may not use this file except in compliance with the License.
# You may obtain a copy of the License at
#
#     http://www.apache.org/licenses/LICENSE-2.0
#
# Unless required by applicable law or agreed to in writing, software
# distributed under the License is distributed on an "AS IS" BASIS,
# WITHOUT WARRANTIES OR CONDITIONS OF ANY KIND, either express or implied.
# See the License for the specific language governing permissions and
# limitations under the License.

FROM mcr.microsoft.com/azurelinux/base/rust:1.86 AS builder
RUN tdnf update -y && tdnf install -y protobuf-devel cmake openssl-devel clang-devel jq jq-devel oniguruma-devel

WORKDIR /usr/src
COPY . .
WORKDIR /usr/src
ENV JQ_LIB_DIR=/usr/lib64
RUN cargo install --path .

<<<<<<< HEAD
FROM debian:bullseye-slim
RUN apt-get update && apt-get install -y --no-install-recommends \
    ca-certificates \
    libssl1.1 \
    && rm -rf /var/lib/apt/lists/*
=======
FROM mcr.microsoft.com/azurelinux/distroless/base:3.0
COPY --from=builder /usr/lib64/libstdc++.so.6 /usr/lib64/
COPY --from=builder /usr/lib64/libjq.so* /usr/lib64/
COPY --from=builder /usr/lib64/libonig.so* /usr/lib64/
>>>>>>> 608c9bc5
ENV RUST_BACKTRACE=1
ENV JQ_LIB_DIR=/usr/lib64
COPY --from=builder /usr/local/cargo/bin/query-host /usr/local/bin/query-host
USER root
CMD ["query-host"]<|MERGE_RESOLUTION|>--- conflicted
+++ resolved
@@ -21,18 +21,10 @@
 ENV JQ_LIB_DIR=/usr/lib64
 RUN cargo install --path .
 
-<<<<<<< HEAD
-FROM debian:bullseye-slim
-RUN apt-get update && apt-get install -y --no-install-recommends \
-    ca-certificates \
-    libssl1.1 \
-    && rm -rf /var/lib/apt/lists/*
-=======
 FROM mcr.microsoft.com/azurelinux/distroless/base:3.0
 COPY --from=builder /usr/lib64/libstdc++.so.6 /usr/lib64/
 COPY --from=builder /usr/lib64/libjq.so* /usr/lib64/
 COPY --from=builder /usr/lib64/libonig.so* /usr/lib64/
->>>>>>> 608c9bc5
 ENV RUST_BACKTRACE=1
 ENV JQ_LIB_DIR=/usr/lib64
 COPY --from=builder /usr/local/cargo/bin/query-host /usr/local/bin/query-host
